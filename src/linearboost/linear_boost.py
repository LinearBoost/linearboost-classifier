--- conflicted
+++ resolved
@@ -299,7 +299,6 @@
         - 'maxabs': Uses MaxAbsScaler.
         - 'robust': Applies RobustScaler.
 
-<<<<<<< HEAD
     kernel : {'linear', 'poly', 'rbf', 'sigmoid'} or callable, default='linear'
         Specifies the kernel type to be used in the algorithm.
         If a callable is given, it is used to pre-compute the kernel matrix.
@@ -314,11 +313,7 @@
     coef0 : float, default=1
         Independent term in kernel function. It is only significant in 'poly' and 'sigmoid'.
 
-    class_weight : {"balanced", "balanced_subsample"}, dict or list of dicts, \
-            default=None
-=======
     class_weight : {"balanced"}, dict or list of dicts, default=None
->>>>>>> f574c07a
         Weights associated with classes in the form ``{class_label: weight}``.
         If not given, all classes are supposed to have weight one.
 
