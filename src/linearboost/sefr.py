--- conflicted
+++ resolved
@@ -3,11 +3,7 @@
 import sys
 
 if sys.version_info >= (3, 11):
-<<<<<<< HEAD
-  from typing import Self
-=======
     from typing import Self  # pragma: no cover
->>>>>>> f574c07a
 else:
   from typing_extensions import Self
 
